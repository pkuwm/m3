--- conflicted
+++ resolved
@@ -33,10 +33,7 @@
 	"github.com/m3db/m3/src/dbnode/persist/fs"
 	"github.com/m3db/m3/src/dbnode/persist/fs/commitlog"
 	"github.com/m3db/m3/src/dbnode/persist/fs/wide"
-<<<<<<< HEAD
-=======
 	"github.com/m3db/m3/src/dbnode/persist/schema"
->>>>>>> acfd900b
 	"github.com/m3db/m3/src/dbnode/runtime"
 	"github.com/m3db/m3/src/dbnode/sharding"
 	"github.com/m3db/m3/src/dbnode/storage/block"
@@ -202,18 +199,6 @@
 		iterOpts index.IterationOptions,
 	) ([]wide.ReadMismatch, error) // TODO: update this type when reader hooked up
 
-	// ReadMismatches performs a wide blockwise query that applies a received
-	// index checksum block batch.
-	ReadMismatches(
-		ctx context.Context,
-		namespace ident.ID,
-		query index.Query,
-		batchReader wide.IndexChecksumBlockBatchReader,
-		queryStart time.Time,
-		shards []uint32,
-		iterOpts index.IterationOptions,
-	) ([]wide.ReadMismatch, error) // TODO: update this type when reader hooked up
-
 	// FetchBlocks retrieves data blocks for a given id and a list of block
 	// start times.
 	FetchBlocks(

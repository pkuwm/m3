--- conflicted
+++ resolved
@@ -217,20 +217,9 @@
 	default:
 		return nil, fmt.Errorf("unrecognized client type: %v", clientType)
 	}
-<<<<<<< HEAD
 	c := &client{
 		aggregatorClientType:       clientType,
 		m3msg:                      msgClient,
-=======
-	activeStagedPlacementOpts := placement.NewActiveStagedPlacementOptions().
-		SetClockOptions(opts.ClockOptions()).
-		SetOnPlacementsAddedFn(onPlacementsAddedFn).
-		SetOnPlacementsRemovedFn(onPlacementsRemovedFn)
-	placementWatcherOpts := opts.StagedPlacementWatcherOptions().SetActiveStagedPlacementOptions(activeStagedPlacementOpts)
-	placementWatcher := placement.NewStagedPlacementWatcher(placementWatcherOpts)
-
-	return &client{
->>>>>>> f68c9d58
 		opts:                       opts,
 		nowFn:                      opts.ClockOptions().NowFn(),
 		shardCutoverWarmupDuration: opts.ShardCutoverWarmupDuration(),
@@ -542,6 +531,7 @@
 	gm     metricpb.GaugeWithMetadatas
 	fm     metricpb.ForwardedMetricWithMetadata
 	tm     metricpb.TimedMetricWithMetadata
+	tms    metricpb.TimedMetricWithMetadatas
 
 	buf []byte
 }
@@ -634,6 +624,19 @@
 			Type:                    metricpb.MetricWithMetadatas_TIMED_METRIC_WITH_METADATA,
 			TimedMetricWithMetadata: &m.tm,
 		}
+	case timedWithStagedMetadatasType:
+		value := aggregated.TimedMetricWithMetadatas{
+			Metric:          payload.timedWithStagedMetadatas.metric,
+			StagedMetadatas: payload.timedWithStagedMetadatas.metadatas,
+		}
+		if err := value.ToProto(&m.tms); err != nil {
+			return err
+		}
+
+		m.metric = metricpb.MetricWithMetadatas{
+			Type:                     metricpb.MetricWithMetadatas_TIMED_METRIC_WITH_METADATAS,
+			TimedMetricWithMetadatas: &m.tms,
+		}
 	default:
 		return fmt.Errorf("unrecognized payload type: %v",
 			payload.payloadType)
